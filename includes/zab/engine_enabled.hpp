/*
 *  MMM"""AMV       db      `7MM"""Yp,
 *  M'   AMV       ;MM:       MM    Yb
 *  '   AMV       ,V^MM.      MM    dP
 *     AMV       ,M  `MM      MM"""bg.
 *    AMV   ,    AbmmmqMA     MM    `Y
 *   AMV   ,M   A'     VML    MM    ,9
 *  AMVmmmmMM .AMA.   .AMMA..JMMmmmd9
 *
 *
 * MIT License
 *
 * Copyright (c) 2021 Donald-Rupin
 *
 * Permission is hereby granted, free of charge, to any person obtaining a copy
 * of this software and associated documentation files (the "Software"), to
 * deal in the Software without restriction, including without limitation the
 * rights to use, copy, modify, merge, publish, distribute, sublicense, and/or
 * sell copies of the Software, and to permit persons to whom the Software is
 * furnished to do so, subject to the following conditions:
 *
 * The above copyright notice and this permission notice shall be included in
 * all copies or substantial portions of the Software.
 *
 * THE SOFTWARE IS PROVIDED "AS IS", WITHOUT WARRANTY OF ANY KIND, EXPRESS OR
 * IMPLIED, INCLUDING BUT NOT LIMITED TO THE WARRANTIES OF MERCHANTABILITY,
 * FITNESS FOR A PARTICULAR PURPOSE AND NONINFRINGEMENT. IN NO EVENT SHALL THE
 * AUTHORS OR COPYRIGHT HOLDERS BE LIABLE FOR ANY CLAIM, DAMAGES OR OTHER
 * LIABILITY, WHETHER IN AN ACTION OF CONTRACT, TORT OR OTHERWISE, ARISING
 * FROM, OUT OF OR IN CONNECTION WITH THE SOFTWARE OR THE USE OR OTHER DEALINGS
 * IN THE SOFTWARE.
 *
 *  @file engine_enabled.hpp
 *
 */

#ifndef ZAB_ENGINE_ENABLED_HPP_
#define ZAB_ENGINE_ENABLED_HPP_

#include <compare>
#include <optional>
#include <type_traits>

#include "zab/async_primitives.hpp"
#include "zab/engine.hpp"
#include "zab/event.hpp"
#include "zab/reusable_promise.hpp"
#include "zab/simple_future.hpp"
#include "zab/strong_types.hpp"
#include "zab/wait_for.hpp"

namespace zab {

    /** Internal details */
    namespace details {

        /**
         * @brief      Since we cannot enforce
         * std::is_base_of<engine_enabled<Base>, Base> due to circular depandancy
         * we instead have a common ancestor to both Base and engine_enabled
         * (configs -> engine_enabled -> Base).
         *
         * @details    An object could still satisfy std::is_base_of<configs,
         * Base> by directly inheriting from configs instead of engine_enabled.
         *             But if they purposely do this then they can expect things
         * to break :)
         */
        struct configs {
                /* How oftern to trigger the main function */
                static constexpr auto kMainCadence = order::seconds(30);

                /* Which thread to use by default */
                static constexpr auto kDefaultThread = event_loop::kAnyThread;

                /* Which thread to use for initialisation */
                static constexpr auto kInitialiseThread = event_loop::kAnyThread;

                /* Which thread to use for the main */
                static constexpr auto kMainThread = event_loop::kAnyThread;

                /* Which slot to use for API's */
                static constexpr auto kSlotToUse = std::numeric_limits<size_t>::max();
        };

        /**
         * @brief      Has an `void initialise(void)` function.
         *
         * @tparam     Base  The class to test.
         */
        template <typename Base>
        concept HasInitialise = requires(Base a)
        {
            {
                a.initialise()
            }
            noexcept->std::same_as<void>;
        };

        /**
         * @brief      Has an `void main(void)` function.
         *
         * @tparam     Base  The class to test.
         */
        template <typename Base>
        concept HasMain = requires(Base a)
        {
            {
                a.main()
            }
            noexcept->std::same_as<void>;
        };

    }   // namespace details

    /**
     * @brief      This class describes an engine enabled wrapper for class.
     *
     * @tparam     Base  The class to wrap.
     */
    template <typename Base>
    class engine_enabled : public details::configs {
            friend Base;

            /**
             * @brief      Convert this to its child.
             *
             * @return     `this` as a `Base&`
             */
            inline Base&
            underlying() & noexcept
            {
                return static_cast<Base&>(*this);
            }

            /**
             * @brief      Convert this to its child.
             *
             * @return     `this` as a `const Base&`
             */
            inline const Base&
            underlying() const& noexcept
            {
                return static_cast<const Base&>(*this);
            }

        public:

            /**
             * @brief      Default constructed.
             */
            engine_enabled() = default;

            /**
             * @brief      Default destroyed.
             */
            ~engine_enabled() = default;

            /**
             * @brief      Register this class with an `engine`
             *
             * @details    If the class statisfies `details::HasInitialise<F>`
             *             then `initialise()` will be called on engine start.
             *
             *             If the class satisfies `details::HasMain<F>`
             *             then `main()` will be called on a loop of
             *             cadence `kMainCadence`. The Base class can overwrite
             *             the value of `kMainCadence`.
             *
             *             If the class satisfies `details::HasAPI<F>`
             *             then the `API` returned by `APIInterface()` will
             *             registered against the `engine`s interface. If
             *             the does not provide a `kSlotToUse` then one is
             *             dynamically selected and the class must provide a
             *             `Slot(size_t)` function will report the slot provided.
             *
             *             Usuage of `YieldCode()`, `HitAPI()`, `Respond()` or
             * `Fail()` results in undefined behaviour if an engine has not been
             *             registered.
             *
             * @param      _engine  The engine to register against.
             *
             * @tparam     F        The `Base` class.
             *
             * @return     true if successful, 0 otherwise.
             */
            template <typename F = Base>
            bool
            register_engine(engine& _engine) noexcept
            {
                bool result = true;

                engine_ = &_engine;
                if constexpr (details::HasInitialise<F>)
                {
<<<<<<< HEAD
                    thread_t thread{Base::kInitialiseThread};

                    if constexpr (thread_t{Base::kInitialiseThread} == event_loop::kAnyThread)
                    {

                        thread = thread_t{Base::kDefaultThread};
                    }

                    code_block([this]() noexcept { underlying().initialise(); }, next(), thread);
=======
                    thread_t thread{};

                    if constexpr (thread_t{Base::kInitialiseThread} == event_loop::kAnyThread)
                    {
                        thread = thread_t{Base::kDefaultThread};
                    }

                    code_block(
                        [this](auto) noexcept { underlying().initialise(); },
                        next(),
                        thread);
>>>>>>> 9e9fd78d
                }
                if constexpr (details::HasMain<F>) { do_main<F>(); }

                return result;
            }

            engine*
            get_engine() const noexcept
            {
                return engine_;
            }

            friend void
            swap(engine_enabled& _first, engine_enabled& _second) noexcept
            {

                std::swap(_first.engine_, _second.engine_);
            }

        protected:

            /**
             * @brief      Create an order_t.
             *
             * @param[in]  _order  The order to apply.
             *
             * @return     The order_t.
             */
            static constexpr order_t
            order(int64_t _order)
            {
                return {_order};
            }

            /**
             * @brief      Create an order_t set to `order::now()`.
             *
             * @return     The order_t.
             */
            static inline order_t
            now() noexcept
            {
                return {order::now()};
            }

            /**
             * @brief      Create an order_t that specifies to be executed next.
             *
             * @return     The order_t.
             */
            static constexpr order_t
            next()
            {
                return {0};
            }

            /**
             * @brief      Create a thread_t targeting a spercific thread.
             *
             * @param[in]  _thread  The thread to target.
             *
             * @return     The thread_t.
             */
            static constexpr thread_t
            thread(std::uint16_t _thread)
            {
                return {_thread};
            }

            /**
             * @brief      Create a thread_t targeting any thread.
             *
             * @return     The thread_t.
             */
            static constexpr thread_t
            any_thread()
            {
                return {};
            }

            /**
             * @brief      Create a thread_t targeting the default thread.
             *
             * @return     The thread_t.
             */
            static constexpr thread_t
            default_thread()
            {
                return {Base::kDefaultThread};
            }

            /**
             * @brief      Defer some code to be executed at a later time.
             *
             * @param[in]  _cb        The code to execute later.
             * @param[in]  _ordering  The ordering to apply.
             * @param[in]  _thread    The thread to use.
             */
            template <typename Functor>
                requires(std::is_nothrow_invocable_v<Functor>)
            inline void
            code_block(
                Functor&& _cb,
                order_t   _ordering = now(),
                thread_t  _thread   = default_thread()) const noexcept
            {
                get_engine()->execute(std::forward<Functor>(_cb), _ordering, _thread);
            }

            /**
             * @brief      Responce to a ResponcePack.
             *
             * @param[in]  data_  The data
             * @param[in]  resp_  The pack to respond to.
             */
            [[nodiscard]] inline auto
            yield(order_t _order = now(), thread_t _thread = default_thread()) const noexcept
            {
                // std::cout << "thread is: " << _thread << "\n";
                return zab::yield(get_engine(), _order, _thread);
            }

            [[nodiscard]] inline auto
            yield(thread_t _thread) const noexcept
            {
                return zab::yield(get_engine(), now(), _thread);
            }

            inline void
            unpause(pause_pack& _pause, order_t _order = now()) const
            {
                zab::unpause(get_engine(), _pause, _order);
            }

            template <typename... Promises>
            [[nodiscard]] inline auto

            wait_for(Promises&&... _args) const
            {
                return zab::wait_for(get_engine(), std::forward<Promises>(_args)...);
            }

            template <typename T>
            [[nodiscard]] inline auto

            wait_for(std::vector<simple_future<T>>&& _args) const
            {
                return zab::wait_for(get_engine(), std::move(_args));
            }

            template <typename Promise, typename... Parameters>
            using async_member = async_function<Promise> (Base::*)(Parameters...);

            template <typename Promise, typename... Parameters>
            using async_member_c = async_function<Promise> (Base::*)(Parameters...) const;

            template <typename Promise, typename Return, typename... Parameters>
            using simple_member = simple_future<Return, Promise> (Base::*)(Parameters...);

            template <typename Promise, typename Return, typename... Parameters>
            using simple_member_c = simple_future<Return, Promise> (Base::*)(Parameters...) const;

            template <typename Promise, typename Return, typename... Parameters>
            using reusable_member = reusable_future<Return, Promise> (Base::*)(Parameters...);

            template <typename Promise, typename Return, typename... Parameters>
            using reusable_member_c =
                reusable_future<Return, Promise> (Base::*)(Parameters...) const;

            template <typename Promise, typename... Args, typename... Parameters>
            async_function<>
            proxy(
                async_member<Promise, Parameters...> _func,
                thread_t                             _required_thread,
                Args... _args)
            {
                thread_t return_thread;

                if (auto t = get_engine()->get_event_loop().current_id();
                    _required_thread != thread_t{} && _required_thread != t)
                {
                    return_thread = t;

                    co_await yield(now(), _required_thread);
                }

                (underlying().*_func)(std::forward<Args>(_args)...);

                if (return_thread != thread_t{}) { co_await yield(now(), return_thread); }
            }

            template <typename Promise, typename... Args, typename... Parameters>
            async_function<>
            proxy(
                async_member_c<Promise, Parameters...> _func,
                thread_t                               _required_thread,
                Args... _args) const
            {
                thread_t return_thread;

                if (auto t = get_engine()->get_event_loop().current_id();
                    _required_thread != thread_t{} && _required_thread != t)
                {
                    return_thread = t;

                    co_await yield(now(), _required_thread);
                }

                (underlying().*_func)(std::forward<Args>(_args)...);

                if (return_thread != thread_t{}) { co_await yield(now(), return_thread); }
            }

            template <typename Promise, typename... Args, typename Return, typename... Parameters>
            simple_future<Return, Promise>
            proxy(
                simple_member<Promise, Return, Parameters...> _func,
                thread_t                                      _required_thread,
                Args... _args)
            {
                auto func = (underlying().*_func)(std::forward<Args>(_args)...);

                thread_t return_thread;

                if (auto t = get_engine()->get_event_loop().current_id();
                    _required_thread != thread_t{} && _required_thread != t)
                {
                    return_thread = t;

                    co_await yield(now(), _required_thread);
                }

                typename simple_future<Return>::return_value result = co_await func;

                if (return_thread != thread_t{}) { co_await yield(now(), return_thread); }

                co_return result;
            }

            template <typename Promise, typename... Args, typename Return, typename... Parameters>
            simple_future<Return>
            proxy(
                simple_member_c<Promise, Return, Parameters...> _func,
                thread_t                                        _required_thread,
                Args... _args) const
            {
                auto func = (underlying().*_func)(std::forward<Args>(_args)...);

                thread_t return_thread;

                if (auto t = get_engine()->get_event_loop().current_id();
                    _required_thread != thread_t{} && _required_thread != t)
                {
                    return_thread = t;

                    co_await yield(now(), _required_thread);
                }

                typename simple_future<Return>::return_value result = co_await func;

                if (return_thread != thread_t{}) { co_await yield(now(), return_thread); }

                co_return result;
            }

            template <typename Promise, typename... Args, typename Return, typename... Parameters>
            reusable_future<Return>
            proxy(
                reusable_member<Promise, Return, Parameters...> _func,
                thread_t                                        _required_thread,
                Args... _args)
            {
                thread_t return_thread = get_engine()->get_event_loop().current_id();

                reusable_future<Return> generator =
                    (underlying().*_func)(std::forward<Args>(_args)...);

                while (true)
                {
                    if (_required_thread != thread_t{} && _required_thread != return_thread)
                    {
                        co_await yield(now(), _required_thread);
                    }

                    typename simple_future<Return>::return_value result = co_await generator;
                    if (return_thread != thread_t{} && _required_thread != return_thread)
                    {
                        co_await yield(now(), return_thread);
                    }
                    if (!generator.complete()) { co_yield result; }
                    else
                    {
                        co_return result;
                    }
                }
            }

            template <typename Promise, typename... Args, typename Return, typename... Parameters>
            reusable_future<Return>
            proxy(
                reusable_member_c<Promise, Return, Parameters...> _func,
                thread_t                                          _required_thread,
                Args... _args)
            {
                thread_t return_thread = get_engine()->get_event_loop().current_id();

                reusable_future<Return> generator =
                    (underlying().*_func)(std::forward<Args>(_args)...);

                while (true)
                {
                    if (_required_thread != thread_t{} && _required_thread != return_thread)
                    {
                        co_await yield(now(), _required_thread);
                    }

                    typename simple_future<Return>::return_value result = co_await generator;
                    if (return_thread != thread_t{} && _required_thread != return_thread)
                    {
                        co_await yield(now(), return_thread);
                    }
                    if (!generator.complete()) { co_yield result; }
                    else
                    {
                        co_return result;
                    }
                }
            }

        private:

            /**
             * @brief      Recursiviely `code_block()` the Base class' `main()`.
             *
             * @tparam     F     The Base class.
             */
            template <details::HasMain F = Base>
            void
            do_main() noexcept
            {
<<<<<<< HEAD
                thread_t thread{Base::kMainThread};
=======
                thread_t thread{};
>>>>>>> 9e9fd78d

                if constexpr (thread_t{Base::kMainThread} == event_loop::kAnyThread)
                {
                    thread = thread_t{Base::kDefaultThread};
                }

                code_block(
                    [this]() noexcept
                    {
                        underlying().main();
                        do_main();
                    },
                    order_t(order::seconds(Base::kMainCadence)),
                    thread);
            }

            engine* engine_;
    };

}   // namespace zab

#endif /* ZAB_ENGINE_ENABLED_HPP_ */<|MERGE_RESOLUTION|>--- conflicted
+++ resolved
@@ -192,7 +192,6 @@
                 engine_ = &_engine;
                 if constexpr (details::HasInitialise<F>)
                 {
-<<<<<<< HEAD
                     thread_t thread{Base::kInitialiseThread};
 
                     if constexpr (thread_t{Base::kInitialiseThread} == event_loop::kAnyThread)
@@ -202,19 +201,7 @@
                     }
 
                     code_block([this]() noexcept { underlying().initialise(); }, next(), thread);
-=======
-                    thread_t thread{};
-
-                    if constexpr (thread_t{Base::kInitialiseThread} == event_loop::kAnyThread)
-                    {
-                        thread = thread_t{Base::kDefaultThread};
-                    }
-
-                    code_block(
-                        [this](auto) noexcept { underlying().initialise(); },
-                        next(),
-                        thread);
->>>>>>> 9e9fd78d
+
                 }
                 if constexpr (details::HasMain<F>) { do_main<F>(); }
 
@@ -555,11 +542,7 @@
             void
             do_main() noexcept
             {
-<<<<<<< HEAD
                 thread_t thread{Base::kMainThread};
-=======
-                thread_t thread{};
->>>>>>> 9e9fd78d
 
                 if constexpr (thread_t{Base::kMainThread} == event_loop::kAnyThread)
                 {

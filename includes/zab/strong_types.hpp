/*
 *  MMM"""AMV       db      `7MM"""Yp,
 *  M'   AMV       ;MM:       MM    Yb
 *  '   AMV       ,V^MM.      MM    dP
 *     AMV       ,M  `MM      MM"""bg.
 *    AMV   ,    AbmmmqMA     MM    `Y
 *   AMV   ,M   A'     VML    MM    ,9
 *  AMVmmmmMM .AMA.   .AMMA..JMMmmmd9
 *
 *
 * MIT License
 *
 * Copyright (c) 2021 Donald-Rupin
 *
 * Permission is hereby granted, free of charge, to any person obtaining a copy
 * of this software and associated documentation files (the "Software"), to
 * deal in the Software without restriction, including without limitation the
 * rights to use, copy, modify, merge, publish, distribute, sublicense, and/or
 * sell copies of the Software, and to permit persons to whom the Software is
 * furnished to do so, subject to the following conditions:
 *
 * The above copyright notice and this permission notice shall be included in
 * all copies or substantial portions of the Software.
 *
 * THE SOFTWARE IS PROVIDED "AS IS", WITHOUT WARRANTY OF ANY KIND, EXPRESS OR
 * IMPLIED, INCLUDING BUT NOT LIMITED TO THE WARRANTIES OF MERCHANTABILITY,
 * FITNESS FOR A PARTICULAR PURPOSE AND NONINFRINGEMENT. IN NO EVENT SHALL THE
 * AUTHORS OR COPYRIGHT HOLDERS BE LIABLE FOR ANY CLAIM, DAMAGES OR OTHER
 * LIABILITY, WHETHER IN AN ACTION OF CONTRACT, TORT OR OTHERWISE, ARISING
 * FROM, OUT OF OR IN CONNECTION WITH THE SOFTWARE OR THE USE OR OTHER DEALINGS
 * IN THE SOFTWARE.
 *
 *  @file strong_types.hpp
 *
 */

#ifndef ZAB_STRONG_TYPES_HPP_
#define ZAB_STRONG_TYPES_HPP_

#include <chrono>
#include <concepts>
#include <cstdint>
#include <limits>
#include <ostream>

namespace zab {

    /**
     * @brief      A struct for providing strict typing of thread ids'.
     */
    struct thread_t {
            std::uint16_t thread_ = std::numeric_limits<std::uint16_t>::max() - 1;

            constexpr auto
            operator<=>(const thread_t& _other) const = default;

            template <std::integral Intergral>
            constexpr auto
            operator<=>(const Intergral _number) const
            {
                return thread_ <=> _number;
            }
    };

    namespace thread {

        constexpr auto
        in(std::uint16_t _thread) noexcept
        {
            return thread_t{_thread};
        }

        constexpr auto
        any() noexcept
        {
            return thread_t{};
        }
    }   // namespace thread

    inline std::ostream&
    operator<<(std::ostream& os, const thread_t _thread)
    {
        os << "thread[" << _thread.thread_ << "]";
        return os;
    }

    /**
     * @brief      A struct for providing strict typing for ordering.
     */
    struct order_t {

            std::uint64_t order_ = 0;

            constexpr auto
            operator<=>(const order_t& _other) const = default;

            template <std::integral Intergral>
            constexpr auto
            operator<=>(const Intergral _number) const
            {
                return order_ <=> _number;
            }

            friend constexpr auto
            operator+(order_t _lhs, order_t _rhs) noexcept
            {
                return order_t{_lhs.order_ + _rhs.order_};
            }

            friend constexpr auto
            operator-(order_t _lhs, order_t _rhs) noexcept
            {
                return order_t{_lhs.order_ - _rhs.order_};
            }
    };

    namespace order {

        inline constexpr order_t
        seconds(std::uint64_t _number) noexcept
        {
            return order_t{_number * 1000000000};
        }

        inline constexpr order_t
        milli(std::uint64_t _number) noexcept
        {
            return order_t{_number * 1000000};
        }

        inline constexpr order_t
        now() noexcept
        {
            return order_t{};
        }

        inline order_t
        in_seconds(std::uint64_t _number) noexcept
        {
            return seconds(_number);
        }

        inline order_t
        in_milli(std::uint64_t _number) noexcept
        {
<<<<<<< HEAD
            return  now() + order_t{_number * 1000000};
=======
            return milli(_number);
>>>>>>> e0bf8e2b
        }

    }   // namespace order

}   // namespace zab

#endif /* ZAB_STRONG_TYPES_HPP_ */<|MERGE_RESOLUTION|>--- conflicted
+++ resolved
@@ -143,11 +143,7 @@
         inline order_t
         in_milli(std::uint64_t _number) noexcept
         {
-<<<<<<< HEAD
-            return  now() + order_t{_number * 1000000};
-=======
             return milli(_number);
->>>>>>> e0bf8e2b
         }
 
     }   // namespace order
